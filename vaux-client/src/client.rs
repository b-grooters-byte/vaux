use std::{
    collections::HashMap,
    io::{Read, Write},
    net::{TcpStream, ToSocketAddrs},
    sync::{Arc, Mutex},
    thread::{self, JoinHandle},
    time::Duration,
};

use bytes::BytesMut;
use vaux_mqtt::{
    decode, encode, property::Property, ConnAck, Connect, Packet, PropertyType, PubResp, QoSLevel,
    Reason, Subscribe, Subscription,
};

#[cfg(feature = "developer")]
use crate::developer;
use crate::{ErrorKind, MqttError};

const DEFAULT_RECV_MAX: u16 = 100;
const DEFAULT_SESSION_EXPIRY: u32 = 0;
const DEFAULT_HOST: &str = "localhost";
pub const DEFAULT_PORT: u16 = 1883;
pub const DEFAULT_SECURE_PORT: u16 = 8883;
// 16K is the default max packet size for the broker
const DEFAULT_MAX_PACKET_SIZE: usize = 16 * 1024;
const MAX_QUEUE_LEN: usize = 100;
// TODO add size tracking to pending publish
// const MAX_QUEUE_SIZE: usize = 100 * 1024;

pub type Result<T> = core::result::Result<T, MqttError>;

#[derive(Debug)]
pub struct MqttConnection {
    host: String,
    port: Option<u16>,
    username: Option<String>,
    password: Option<String>,
    tls: bool,
    tcp_socket: Option<TcpStream>,
    trusted_ca: Option<Arc<rustls::RootCertStore>>,
    tls_conn: Option<rustls::ClientConnection>,
    #[cfg(feature = "developer")]
    verifier: developer::Verifier,
}

impl Default for MqttConnection {
    fn default() -> Self {
        Self::new()
    }
}

impl MqttConnection {
    pub fn new() -> Self {
        Self {
            username: None,
            password: None,
            host: DEFAULT_HOST.to_string(),
            port: None,
            tls: false,
            tcp_socket: None,
            trusted_ca: None,
            tls_conn: None,
            #[cfg(feature = "developer")]
            verifier: developer::Verifier,
        }
    }

    fn credentials(&self) -> Option<(String, String)> {
        if let Some(username) = &self.username {
            if let Some(password) = &self.password {
                return Some((username.clone(), password.clone()));
            }
        }
        None
    }

    pub fn with_credentials(mut self, username: &str, password: &str) -> Self {
        self.username = Some(username.to_string());
        self.password = Some(password.to_string());
        self
    }

    pub fn with_tls(mut self) -> Self {
        self.tls = true;
        if self.port.is_none() {
            self.port = Some(DEFAULT_SECURE_PORT);
        }
        self
    }

    pub fn with_host(mut self, host: &str) -> Self {
        self.host = host.to_string();
        self
    }

    pub fn with_port(mut self, port: u16) -> Self {
        self.port = Some(port);
        self
    }

    pub fn with_trust_store(mut self, trusted_ca: Arc<rustls::RootCertStore>) -> Self {
        self.trusted_ca = Some(trusted_ca);
        self
    }

    pub fn connect(self) -> Result<Self> {
        self.connect_with_timeout(Duration::from_millis(30000))
    }

    pub fn connect_with_timeout(mut self, timeout: Duration) -> Result<Self> {
        // if not set via with_tls or with_port, set the port to the default
        if self.port.is_none() {
            self.port = Some(DEFAULT_PORT);
        }
        let addr = self.host.clone() + ":" + &self.port.unwrap().to_string();
        let socket_addr = addr.to_socket_addrs();
        if let Err(e) = socket_addr {
            return Err(MqttError::new(
                &format!("unable to resolve host: {}", e),
                ErrorKind::Connection,
            ));
        }
        let socket_addr = socket_addr.unwrap().next().unwrap();

        if self.tls {
            if let Some(ca) = self.trusted_ca.clone() {
                let mut config = rustls::ClientConfig::builder()
                    .with_safe_defaults()
                    .with_root_certificates(ca)
                    .with_no_client_auth();
                config.key_log = Arc::new(rustls::KeyLogFile::new());
                #[cfg(feature = "developer")]
                {
                    self.verifier = developer::Verifier;
                    config
                        .dangerous()
                        .set_certificate_verifier(Arc::new(self.verifier.clone()));
                }
                if let Ok(server_name) = self.host.as_str().try_into() {
                    if let Ok(c) = rustls::ClientConnection::new(Arc::new(config), server_name) {
                        self.tls_conn = Some(c);
                    } else {
                        return Err(MqttError::new(
                            "unable to create TLS connection",
                            ErrorKind::Connection,
                        ));
                    }
                } else {
                    return Err(MqttError::new(
                        "unable to convert host to server name",
                        ErrorKind::Connection,
                    ));
                }
            } else {
                return Err(MqttError::new(
                    "no trusted CA(s) provided for TLS connection",
                    ErrorKind::Connection,
                ));
            }
        }

        match TcpStream::connect_timeout(&socket_addr, timeout) {
            Ok(stream) => {
                self.tcp_socket = Some(stream);
                Ok(self)
            }
            Err(e) => match e.kind() {
                std::io::ErrorKind::TimedOut => Err(MqttError {
                    message: "timeout".to_string(),
                    kind: ErrorKind::Timeout,
                }),
                _ => Err(MqttError::new(
                    &format!("unable to connect: {}", e),
                    ErrorKind::Connection,
                )),
            },
        }
    }
}

#[derive(Debug)]
struct MqttStream<'a> {
    tcp: Option<TcpStream>,
    tls: Option<rustls::Stream<'a, rustls::ClientConnection, TcpStream>>,
}

impl<'a> MqttStream<'a> {
    fn new_tcp(tcp: TcpStream) -> Self {
        Self {
            tcp: Some(tcp),
            tls: None,
        }
    }

    fn new_tls(tls_conn: &'a mut rustls::ClientConnection, tcp: &'a mut TcpStream) -> Self {
        Self {
            tcp: None,
            tls: Some(rustls::Stream::new(tls_conn, tcp)),
        }
    }

    fn set_read_timeout(&mut self, timeout: Option<Duration>) -> std::io::Result<()> {
        if let Some(ref mut tcp) = self.tcp {
            return tcp.set_read_timeout(timeout);
        }
        if let Some(ref mut tls) = self.tls {
            return tls.sock.set_read_timeout(timeout);
        }
        Err(std::io::Error::new(
            std::io::ErrorKind::Other,
            "no stream available",
        ))
    }

    fn shutdown(&mut self) -> std::io::Result<()> {
        if let Some(ref mut tcp) = self.tcp {
            return tcp.shutdown(std::net::Shutdown::Both);
        }
        if let Some(ref mut tls) = self.tls {
            return tls.sock.shutdown(std::net::Shutdown::Both);
        }
        Err(std::io::Error::new(
            std::io::ErrorKind::Other,
            "no stream available",
        ))
    }
}

impl<'a> Read for MqttStream<'a> {
    fn read(&mut self, buf: &mut [u8]) -> std::io::Result<usize> {
        if let Some(ref mut tcp) = self.tcp {
            return tcp.read(buf);
        }
        if let Some(ref mut tls) = self.tls {
            return tls.read(buf);
        }
        Err(std::io::Error::new(
            std::io::ErrorKind::Other,
            "no stream available",
        ))
    }
}

impl<'a> Write for MqttStream<'a> {
    fn write(&mut self, buf: &[u8]) -> std::io::Result<usize> {
        if let Some(ref mut tcp) = self.tcp {
            return tcp.write(buf);
        }
        if let Some(ref mut tls) = self.tls {
            return tls.write(buf);
        }
        Err(std::io::Error::new(
            std::io::ErrorKind::Other,
            "no stream available",
        ))
    }

    fn flush(&mut self) -> std::io::Result<()> {
        if let Some(ref mut tcp) = self.tcp {
            return tcp.flush();
        }
        if let Some(ref mut tls) = self.tls {
            return tls.flush();
        }
        Err(std::io::Error::new(
            std::io::ErrorKind::Other,
            "no stream available",
        ))
    }
}

#[derive(Debug)]
pub struct MqttClient {
    auto_ack: bool,
    auto_packet_id: bool,
    last_packet_id: u16,
    receive_max: u16,
    connected: Arc<Mutex<bool>>,
    last_error: Arc<Mutex<Option<MqttError>>>,
    session_expiry: u32,
    client_id: Arc<Mutex<Option<String>>>,
    producer: crossbeam_channel::Sender<vaux_mqtt::Packet>,
    consumer: crossbeam_channel::Receiver<vaux_mqtt::Packet>,
    packet_send: Option<crossbeam_channel::Receiver<vaux_mqtt::Packet>>,
    packet_recv: Option<crossbeam_channel::Sender<vaux_mqtt::Packet>>,
    subscriptions: Vec<Subscription>,
    pending_qos1: Arc<Mutex<Vec<Packet>>>,
    max_packet_size: usize,
}

impl Default for MqttClient {
    fn default() -> Self {
        Self::new(
            &uuid::Uuid::new_v4().to_string(),
            true,
            DEFAULT_RECV_MAX,
            true,
        )
    }
}

impl MqttClient {
    /// Creates a new MQTT client with the specified host, port, client ID, and
    /// auto ack settings. The client ID is required and must be unique for the
    /// broker. If the client ID is not specified, a UUID will be generated and
    /// used as the client ID.
    pub fn new(client_id: &str, auto_ack: bool, receive_max: u16, auto_packet_id: bool) -> Self {
        let (producer, packet_send): (
            crossbeam_channel::Sender<vaux_mqtt::Packet>,
            crossbeam_channel::Receiver<vaux_mqtt::Packet>,
        ) = crossbeam_channel::unbounded();
        let (packet_recv, consumer): (
            crossbeam_channel::Sender<vaux_mqtt::Packet>,
            crossbeam_channel::Receiver<vaux_mqtt::Packet>,
        ) = crossbeam_channel::unbounded();
        Self {
            auto_ack,
            auto_packet_id,
            last_packet_id: 0,
            last_error: Arc::new(Mutex::new(None)),
            receive_max,
            connected: Arc::new(Mutex::new(false)),
            session_expiry: DEFAULT_SESSION_EXPIRY,
            client_id: Arc::new(Mutex::new(Some(client_id.to_string()))),
            producer,
            consumer,
            packet_send: Some(packet_send),
            packet_recv: Some(packet_recv),
            subscriptions: Vec::new(),
            pending_qos1: Arc::new(Mutex::new(Vec::new())),
            max_packet_size: DEFAULT_MAX_PACKET_SIZE,
        }
    }

    /// Gets a new message producer channel. This channel is used to send MQTT packets
    /// to the remote broker. The producer channel is cloned and returned so that
    /// multiple threads can send messages to the remote broker.
    pub fn producer(&self) -> crossbeam_channel::Sender<vaux_mqtt::Packet> {
        self.producer.clone()
    }

    /// Gets a new message consumer channel. This channel is used to receive MQTT packets
    /// from the remote broker. The consumer channel is cloned and returned so that
    /// multiple threads can receive messages from the remote broker. Consumers do not
    /// get duplicate messages using this method. A consumer will only receive a message
    /// once and no 2 consumers will receive the same message.
    pub fn consumer(&mut self) -> crossbeam_channel::Receiver<vaux_mqtt::Packet> {
        self.consumer.clone()
    }

    pub fn max_packet_size(&self) -> usize {
        self.max_packet_size
    }

    pub fn set_max_packet_size(&mut self, max_packet_size: usize) {
        self.max_packet_size = max_packet_size;
    }

    pub fn connected(&self) -> bool {
        *self.connected.lock().unwrap()
    }

    pub fn session_expiry(&self) -> u32 {
        self.session_expiry
    }

    /// Sets the session expiry for the client. The session expiry is the number
    /// of seconds that the broker will maintain the session for the client after
    /// the client disconnects. If the client reconnects within the session expiry
    /// interval, the broker will resume the session. If the client does not
    /// reconnect within the session expiry interval, the broker will discard the
    /// session and any state associated with the session. The session_expiry must
    /// be set prior to calling connect for the value to be used.
    ///
    /// The default session expiry is 0 seconds, so no session information would be
    /// stored by the broker with the default set.
    /// Example:
    /// ```
    /// use vaux_client::MqttClient;
    ///
    /// let mut client = MqttClient::default();
    /// // set the session expiry to 1 day
    /// client.set_session_expiry(60 * 60 * 24);
    /// ```
    pub fn set_session_expiry(&mut self, session_expiry: u32) {
        self.session_expiry = session_expiry;
    }

<<<<<<< HEAD
=======
    /// Connects to the remote broker.
    /// Set ```clean_start``` to ```true``` to connect with a new session. The
    /// server will discard any existing session state
    /// (3.1.2.4 Clean Start)[https://docs.oasis-open.org/mqtt/mqtt/v5.0/os/mqtt-v5.0-os.html#_Toc3901039]
    /// and start a new session for existing clients when ```clean_start``` is
    /// set to true.
    /// Basic authentication credential may be passes in the ```credentials```
    /// parameter when required. This parameter is ignored when set to ```None```
    pub fn connect(
        &mut self,
        clean_start: bool,
        credentials: &Option<(String, Vec<u8>)>,
    ) -> Result<ConnAck> {
        let mut attempts = 0;
        let interval = Duration::from_millis(self.connect_interval);
        let mut result: Result<ConnAck>;
        loop {
            match self.connect_with_timeout(interval, clean_start, credentials) {
                Ok(connack) => {
                    result = Ok(connack);
                    break;
                }
                Err(e) => {
                    let k = e.kind();
                    result = Err(e);
                    match k {
                        ErrorKind::Timeout => {
                            thread::sleep(interval);
                            attempts += 1;
                            if attempts == self.connect_retry {
                                break;
                            }
                        }
                        _ => {
                            break;
                        }
                    }
                }
            }
        }
        result
    }

>>>>>>> 5d8f2ed4
    /// Helper method to subscribe to the topics in the topic filter. This helper
    /// subscribes with a QoS level of "At Most Once", or 0. A SUBACK will
    /// typically be returned on the consumer on a successful subscribe.
    pub fn subscribe(
        &mut self,
        packet_id: u16,
        topic_filter: &[&str],
        qos: QoSLevel,
    ) -> std::result::Result<(), Box<crossbeam_channel::SendError<Packet>>> {
        let mut subscribe = Subscribe::default();
        subscribe.set_packet_id(packet_id);
        for topic in topic_filter {
            let subscription = Subscription {
                filter: (*topic).to_string(),
                qos,
                ..Default::default()
            };
            self.subscriptions.push(subscription.clone());
            subscribe.add_subscription(subscription);
        }
        self.producer
            .send(vaux_mqtt::Packet::Subscribe(subscribe))
            .map_err(|e| e.into())
    }

    /// Attempts to start an MQTT session with the remote broker. The client will
    /// attempt to connect to the remote broker and send a CONNECT packet. If the
    /// client is unable to connect to the remote broker, an error will be returned.
    /// The ```max_wait``` parameter is used to determine how long the client will
    /// wait for the connection to be established. If the connection is not established
    /// within the ```max_wait``` interval, an error will be returned.
    /// Example:
    /// ```
    /// use vaux_client::MqttClient;
    /// use vaux_client::MqttConnection;
    /// use std::time::Duration;
    ///
    /// let mut client = MqttClient::default();
    /// let connection: MqttConnection;
    ///
    /// match MqttConnection::new().with_host("localhost").with_port(1883).connect() {
    ///     Ok(c) => {
    ///         connection = c;
    ///     }
    ///     Err(e) => {
    ///         println!("unable to establish TCP connection: {:?}", e);
    ///        return;
    ///     }
    /// }
    /// let handle: Option<std::thread::JoinHandle<_>>;
    /// match client.try_start(Duration::from_millis(5000), connection, true) {
    ///    Ok(h) => {
    ///       handle = Some(h);
    ///       println!("connected to broker");
    ///   }
    ///
    ///  Err(e) => {
    ///    println!("unable to connect to broker: {:?}", e);
    ///   }
    /// }
    /// ```
    ///
    pub fn try_start(
        &mut self,
        max_wait: Duration,
        connection: MqttConnection,
        clean_start: bool,
    ) -> Result<JoinHandle<Result<()>>> {
        let handle = self.start(connection, clean_start);
        let start = std::time::Instant::now();
        while !self.connected() {
            let last_error = self.last_error.lock();
            if let Ok(last_error) = last_error {
                if let Some(last_error) = last_error.as_ref() {
                    match handle.join() {
                        Ok(result) => {
                            result?;
                        }
                        Err(e) => {
                            return Err(MqttError::new(
                                &format!("unable to join thread: {:?}", e),
                                ErrorKind::Transport,
                            ));
                        }
                    }
                    return Err(last_error.clone());
                }
            }
            std::thread::sleep(std::time::Duration::from_millis(100));
            if start.elapsed() > max_wait {
                return Err(MqttError::new(
                    "timeout waiting for connection",
                    ErrorKind::Timeout,
                ));
            }
        }
        Ok(handle)
    }

    /// Starts the MQTT client thread. The MQTT client thread will send packets
    /// to the remote broker that it receives on the producer channel and make
    /// packets available on the consumer channel that it receives from the broker
    ///
    /// The MQTT client thread can be stopped by calling the stop method or by
    /// sending a DISCONNECT packet on the producer channel.
    ///
    /// There are cases where the client may not be able to send a message (e.g.
    /// QoS 1 and no more messages can be sent). In these cases, the message will
    /// be queued and sent when the client is able to send it or until the maximum
    /// queue size is reached based on packet size and/or count. The client will
    /// thread will terminate if the queue is full and the client is unable to send.
    ///
    /// Queued messages will be sent in the order they were received. Any messages
    /// that are queued when the client is stopped will remain queued until the client
    /// is started again or the client is dropped.
    pub fn start(
        &mut self,
        mut connection: MqttConnection,
        clean_start: bool,
    ) -> JoinHandle<Result<()>> {
        let packet_recv = self.packet_recv.take().unwrap();
        let packet_send = self.packet_send.take().unwrap();
        let auto_ack = self.auto_ack;
        let receive_max = self.receive_max;
        let pending_qos1 = self.pending_qos1.clone();
        let mut last_packet_id = self.last_packet_id;
        let auto_packet_id = self.auto_packet_id;
        let max_packet_size = self.max_packet_size;
        let client_id = self.client_id.clone();
        let session_expiry = self.session_expiry;
        let connected = self.connected.clone();
        let credentials = connection.credentials();
        let last_error = self.last_error.clone();

        thread::spawn(move || {
            let mut stream = if connection.tls {
                MqttStream::new_tls(
                    connection.tls_conn.as_mut().unwrap(),
                    connection.tcp_socket.as_mut().unwrap(),
                )
            } else {
                MqttStream::new_tcp(connection.tcp_socket.take().unwrap())
            };

            if let Err(e) = stream.set_read_timeout(Some(Duration::from_millis(100))) {
                return Err(MqttError::new(
                    &format!("unable to set read timeout: {}", e),
                    ErrorKind::Transport,
                ));
            }

            match Self::send_connect(
                &mut stream,
                credentials,
                client_id,
                session_expiry,
                clean_start,
                connected,
            ) {
                Ok(_) => {}
                Err(e) => {
                    let last_error = last_error.lock();
                    if let Ok(mut last_error) = last_error {
                        *last_error = Some(e.clone());
                    }
                    stream.shutdown().unwrap();
                    return Err(e);
                }
            }
            let mut pending_recv_ack: HashMap<u16, Packet> = HashMap::new();
            let mut pending_publish: Vec<Packet> = Vec::new();
            // TODO add size tracking to pending publish
            // let mut pending_publish_size = 0;
            let mut qos_1_remaining = receive_max;
            pending_publish.append(&mut pending_qos1.lock().unwrap());
            loop {
                match MqttClient::read_next(&mut stream, max_packet_size) {
                    Ok(result) => {
                        if let Some(p) = result {
                            match &p {
                                Packet::Disconnect(d) => {
                                    // TODO handle disconnect - verify shutdown behavior
                                    stream.shutdown().unwrap();
                                    pending_qos1.lock().unwrap().append(&mut pending_publish);
                                    return Err(MqttError::new(
                                        &format!("disconnect received: {:?}", d),
                                        ErrorKind::Protocol(d.reason),
                                    ));
                                }
                                Packet::Publish(publish) => {
                                    match publish.qos() {
                                        vaux_mqtt::QoSLevel::AtMostOnce => {}
                                        vaux_mqtt::QoSLevel::AtLeastOnce => {
                                            if auto_ack {
                                                let mut puback = PubResp::new_puback();
                                                if let Some(packet_id) = publish.packet_id {
                                                    puback.packet_id = packet_id;
                                                } else {
                                                    stream.shutdown().unwrap();
                                                    return Err(MqttError::new(
                                                        "protocol error, no packet ID with QAS > 0",
                                                        ErrorKind::Protocol(
                                                            Reason::MalformedPacket,
                                                        ),
                                                    ));
                                                }
                                                if MqttClient::send(
                                                    &mut stream,
                                                    Packet::PubAck(puback),
                                                )
                                                .is_err()
                                                {
                                                    // TODO handle the pub ack next time through
                                                    // push a message to the last error channel
                                                    eprintln!("unable to send puback");
                                                }
                                            }
                                        }
                                        vaux_mqtt::QoSLevel::ExactlyOnce => todo!(),
                                    }
                                }
                                Packet::PubAck(puback) => {
                                    if let Some(_p) = pending_recv_ack.remove(&puback.packet_id) {
                                        if qos_1_remaining < receive_max {
                                            qos_1_remaining += 1;
                                        }
                                    } else {
                                        // TODO PUBACK that was not expected
                                    }
                                }
                                _ => {}
                            }
                            if let Err(e) = packet_recv.send(p.clone()) {
                                stream.shutdown().unwrap();
                                pending_qos1.lock().unwrap().append(&mut pending_publish);
                                return Err(MqttError::new(
                                    &format!("unable to send packet to consumer: {}", e),
                                    ErrorKind::Transport,
                                ));
                            }
                        }
                    }
                    Err(e) => {
                        if e.kind() != ErrorKind::Timeout {
                            // there may be nothing to read so this is not necessarily an error
                            // TODO configure for disconnect/reconnect, PING or stop on timeouts
                        }
                    }
                };
                if let Ok(mut packet) = packet_send.recv_timeout(Duration::from_millis(10)) {
                    if let Packet::Publish(mut p) = packet.clone() {
                        if p.qos() == QoSLevel::AtLeastOnce {
                            if auto_packet_id {
                                last_packet_id += 1;
                                p.packet_id = Some(last_packet_id);
                                pending_recv_ack.insert(last_packet_id, Packet::Publish(p.clone()));
                            } else if let Some(packet_id) = p.packet_id {
                                pending_recv_ack.insert(packet_id, Packet::Publish(p.clone()));
                            } else {
                                // TODO handle error
                                eprintln!("no packet id");
                            }
                            if qos_1_remaining > 0 {
                                qos_1_remaining -= 1;
                                packet = Packet::Publish(p);
                            } else {
                                // TODO cannot send the packet - need to inform client
                                if pending_publish.len() < MAX_QUEUE_LEN {
                                    // && pending_publish_size < MAX_QUEUE_SIZE {
                                    pending_publish.push(Packet::Publish(p));
                                    continue;
                                }
                            }
                        }
                    } else if let Packet::Disconnect(_d) = packet.clone() {
                        if let Err(e) = MqttClient::send(&mut stream, packet) {
                            eprintln!("ERROR sending packet to remote: {}", e.message());
                        }
                        stream.shutdown().unwrap();
                        pending_qos1.lock().unwrap().append(&mut pending_publish);
                        return Ok(());
                    }
                    if let Err(e) = MqttClient::send(&mut stream, packet) {
                        eprintln!("ERROR sending packet to remote: {}", e.message());
                    }
                    // send any pending QOS-1 publish packets that we are able to send
                    while !pending_publish.is_empty() && qos_1_remaining > 0 {
                        let packet = pending_publish.remove(0);
                        // pending_publish_size -= packet.encoded_size();
                        if let Err(e) = MqttClient::send(&mut stream, packet.clone()) {
                            pending_publish.insert(0, packet);
                            // TODO notify calling client of error
                            eprintln!("ERROR sending packet to remote: {}", e.message());
                        } else {
                            qos_1_remaining += 1;
                        }
                    }
                }
            }
        })
    }

    pub fn stop(&mut self) {
        let disconnect = Packet::Disconnect(Default::default());
        if let Err(e) = self.producer.send(disconnect) {
            eprintln!("unable to send disconnect: {}", e);
        }
    }

<<<<<<< HEAD
    fn send_connect(
        stream: &mut MqttStream,
        credentials: Option<(String, String)>,
        client_id: Arc<Mutex<Option<String>>>,
        session_expiry: u32,
        clean_start: bool,
        connected: Arc<Mutex<bool>>,
=======
    fn connect_with_timeout(
        &mut self,
        timeout: Duration,
        clean_start: bool,
        credentials: &Option<(String, Vec<u8>)>,
>>>>>>> 5d8f2ed4
    ) -> Result<ConnAck> {
        let mut connect = Connect::default();
        connect.clean_start = clean_start;
        // scoped mutex guard to set the connect packet client id
        {
            let set_id = client_id.lock().unwrap();
            if set_id.is_some() {
                connect.client_id = (*set_id.as_ref().unwrap()).to_string();
            }
        }
        connect
            .properties_mut()
<<<<<<< HEAD
            .set_property(Property::SessionExpiryInterval(session_expiry));
        if let Some((username, password)) = credentials {
            connect.username = Some(username);
            connect.password = Some(password.into_bytes());
        }
        let connect_packet = Packet::Connect(Box::new(connect));
        let mut buffer = [0u8; 128];
        let mut dest = BytesMut::default();
        let result = encode(connect_packet, &mut dest);
        if let Err(e) = result {
            panic!("Failed to encode packet: {:?}", e);
        }
        match stream.write_all(&dest) {
            Ok(_) => match stream.read(&mut buffer) {
                Ok(len) => match decode(&mut BytesMut::from(&buffer[0..len])) {
                    Ok(p) => {
                        if let Some(packet) = p {
                            match packet {
                                Packet::ConnAck(connack) => {
                                    Self::handle_connack(connack, connected, client_id)
=======
            .set_property(Property::SessionExpiryInterval(self.session_expiry));

        if let Some(credentials) = credentials {
            connect.username = Some(credentials.0.to_string());
            connect.password = Some(credentials.1.clone());
        }
        let connect_packet = Packet::Connect(Box::new(connect));
        match TcpStream::connect_timeout(&self.addr, timeout) {
            Ok(stream) => {
                self.connection = Some(stream);
                let mut buffer = [0u8; 128];
                let mut dest = BytesMut::default();
                let result = encode(connect_packet, &mut dest);
                if let Err(e) = result {
                    panic!("Failed to encode packet: {:?}", e);
                }
                match self.connection.as_ref().unwrap().write_all(&dest) {
                    Ok(_) => match self.connection.as_ref().unwrap().read(&mut buffer) {
                        Ok(len) => match decode(&mut BytesMut::from(&buffer[0..len])) {
                            Ok(p) => {
                                if let Some(packet) = p {
                                    match packet {
                                        Packet::ConnAck(connack) => {
                                            if connack.reason() != Reason::Success {
                                                return Err(MqttError::new(
                                                    &format!(
                                                        "connection refused: {}",
                                                        connack.reason()
                                                    ),
                                                    ErrorKind::Connection(connack.reason()),
                                                ));
                                            }
                                            if self.client_id.is_none() {
                                                match connack
                                                    .properties()
                                                    .get_property(&PropertyType::AssignedClientId)
                                                {
                                                    Some(Property::AssignedClientId(id)) => {
                                                        self.client_id = Some(id.to_owned());
                                                    }
                                                    _ => {
                                                        // handle error here for required property
                                                        Err(MqttError::new(
                                                            "no assigned client id",
                                                            ErrorKind::Protocol,
                                                        ))?;
                                                    }
                                                }
                                            }
                                            // TODO set server properties based on ConnAck
                                            self.connected = true;
                                            Ok(connack)
                                        }
                                        Packet::Disconnect(_disconnect) => {
                                            // TODO return the disconnect reason as MQTT error
                                            panic!("disconnect");
                                        }
                                        _ => Err(MqttError::new(
                                            "unexpected packet type",
                                            ErrorKind::Protocol,
                                        )),
                                    }
                                } else {
                                    Err(MqttError::new(
                                        "no MQTT packet received",
                                        ErrorKind::Protocol,
                                    ))
>>>>>>> 5d8f2ed4
                                }
                                Packet::Disconnect(_disconnect) => {
                                    // TODO return the disconnect reason as MQTT error
                                    panic!("disconnect");
                                }
                                _ => Err(MqttError::new(
                                    "unexpected packet type",
                                    ErrorKind::Protocol(Reason::ProtocolErr),
                                )),
                            }
<<<<<<< HEAD
                        } else {
                            Err(MqttError::new(
                                "no MQTT packet received",
                                ErrorKind::Protocol(Reason::ProtocolErr),
                            ))
                        }
                    }
                    Err(e) => Err(MqttError::new(&e.to_string(), ErrorKind::Codec)),
                },
                Err(e) => Err(MqttError::new(
                    &format!("unable to read stream: {}", e),
                    ErrorKind::Transport,
=======
                            Err(e) => Err(MqttError::new(&e.to_string(), ErrorKind::Codec)),
                        },
                        Err(e) => Err(MqttError::new(
                            &format!("unable to read stream: {}", e),
                            ErrorKind::Transport,
                        )),
                    },
                    Err(e) => panic!("Unable to write packet(s) to test broker: {}", e),
                }
            }
            Err(e) => match e.kind() {
                std::io::ErrorKind::TimedOut => Err(MqttError::new("timeout", ErrorKind::Timeout)),
                k => Err(MqttError::new_with_source(
                    &format!("unable to connect: {}", k),
                    ErrorKind::IO,
                    Box::new(e),
>>>>>>> 5d8f2ed4
                )),
            },
            Err(e) => panic!("Unable to write packet(s) to broker: {}", e),
        }
    }

    fn handle_connack(
        connack: ConnAck,
        connected: Arc<Mutex<bool>>,
        client_id: Arc<Mutex<Option<String>>>,
    ) -> Result<ConnAck> {
        let set_id = client_id.lock().unwrap();
        let client_id_set = set_id.is_some();
        if connack.reason() != Reason::Success {
            // TODO return the connack reason as MQTT error with reason code
            let mut connected = connected.lock().unwrap();
            *connected = false;
            return Err(MqttError::new(
                "connection refused",
                ErrorKind::Protocol(connack.reason()),
            ));
        } else {
            let mut connected = connected.lock().unwrap();
            *connected = true;
        }
        if !client_id_set {
            match connack
                .properties()
                .get_property(&PropertyType::AssignedClientId)
            {
                Some(Property::AssignedClientId(id)) => {
                    let mut client_id = client_id.lock().unwrap();
                    *client_id = Some(id.to_owned());
                }
                _ => {
                    // handle error here for required property
                    Err(MqttError::new(
                        "no assigned client id",
                        ErrorKind::Protocol(Reason::InvalidClientId),
                    ))?;
                }
            }
        }
        // TODO set server properties based on ConnAck
        Ok(connack)
    }

    pub fn read_next(
        connection: &mut dyn std::io::Read,
        max_packet_size: usize,
    ) -> Result<Option<Packet>> {
        let mut buffer = vec![0u8; max_packet_size];
        match connection.read(&mut buffer) {
            Ok(len) => match decode(&mut BytesMut::from(&buffer[0..len])) {
                Ok(packet) => Ok(packet),
                Err(e) => Err(MqttError::new(&e.reason, ErrorKind::Codec)),
            },
            Err(e) => match e.kind() {
                std::io::ErrorKind::WouldBlock | std::io::ErrorKind::TimedOut => {
                    Err(MqttError::new(&e.to_string(), ErrorKind::Timeout))
                }
                _ => Err(MqttError::new_with_source(
                    &e.to_string(),
                    ErrorKind::IO,
                    Box::new(e),
                )),
            },
        }
    }

    pub fn send(connection: &mut dyn std::io::Write, packet: Packet) -> Result<Option<Packet>> {
        let mut dest = BytesMut::default();
        let result = encode(packet, &mut dest);
        if let Err(e) = result {
            panic!("Failed to encode packet: {:?}", e);
        }
        if let Err(e) = connection.write_all(&dest) {
            eprintln!("unexpected send error {:#?}", e);
            // TODO higher fidelity error handling
            return Err(MqttError::new_with_source(
                &format!("unable to send packet: {}", e),
                ErrorKind::IO,
                Box::new(e),
            ));
        }
        Ok(None)
    }
}<|MERGE_RESOLUTION|>--- conflicted
+++ resolved
@@ -387,52 +387,6 @@
         self.session_expiry = session_expiry;
     }
 
-<<<<<<< HEAD
-=======
-    /// Connects to the remote broker.
-    /// Set ```clean_start``` to ```true``` to connect with a new session. The
-    /// server will discard any existing session state
-    /// (3.1.2.4 Clean Start)[https://docs.oasis-open.org/mqtt/mqtt/v5.0/os/mqtt-v5.0-os.html#_Toc3901039]
-    /// and start a new session for existing clients when ```clean_start``` is
-    /// set to true.
-    /// Basic authentication credential may be passes in the ```credentials```
-    /// parameter when required. This parameter is ignored when set to ```None```
-    pub fn connect(
-        &mut self,
-        clean_start: bool,
-        credentials: &Option<(String, Vec<u8>)>,
-    ) -> Result<ConnAck> {
-        let mut attempts = 0;
-        let interval = Duration::from_millis(self.connect_interval);
-        let mut result: Result<ConnAck>;
-        loop {
-            match self.connect_with_timeout(interval, clean_start, credentials) {
-                Ok(connack) => {
-                    result = Ok(connack);
-                    break;
-                }
-                Err(e) => {
-                    let k = e.kind();
-                    result = Err(e);
-                    match k {
-                        ErrorKind::Timeout => {
-                            thread::sleep(interval);
-                            attempts += 1;
-                            if attempts == self.connect_retry {
-                                break;
-                            }
-                        }
-                        _ => {
-                            break;
-                        }
-                    }
-                }
-            }
-        }
-        result
-    }
-
->>>>>>> 5d8f2ed4
     /// Helper method to subscribe to the topics in the topic filter. This helper
     /// subscribes with a QoS level of "At Most Once", or 0. A SUBACK will
     /// typically be returned on the consumer on a successful subscribe.
@@ -720,14 +674,16 @@
                     }
                     // send any pending QOS-1 publish packets that we are able to send
                     while !pending_publish.is_empty() && qos_1_remaining > 0 {
-                        let packet = pending_publish.remove(0);
-                        // pending_publish_size -= packet.encoded_size();
-                        if let Err(e) = MqttClient::send(&mut stream, packet.clone()) {
-                            pending_publish.insert(0, packet);
-                            // TODO notify calling client of error
-                            eprintln!("ERROR sending packet to remote: {}", e.message());
-                        } else {
-                            qos_1_remaining += 1;
+                        while !pending_publish.is_empty() && qos_1_remaining > 0 {
+                            let packet = pending_publish.remove(0);
+                            // pending_publish_size -= packet.encoded_size();
+                            if let Err(e) = MqttClient::send(&mut stream, packet.clone()) {
+                                pending_publish.insert(0, packet);
+                                // TODO notify calling client of error
+                                eprintln!("ERROR sending packet to remote: {}", e.message());
+                            } else {
+                                qos_1_remaining += 1;
+                            }
                         }
                     }
                 }
@@ -742,7 +698,6 @@
         }
     }
 
-<<<<<<< HEAD
     fn send_connect(
         stream: &mut MqttStream,
         credentials: Option<(String, String)>,
@@ -750,13 +705,6 @@
         session_expiry: u32,
         clean_start: bool,
         connected: Arc<Mutex<bool>>,
-=======
-    fn connect_with_timeout(
-        &mut self,
-        timeout: Duration,
-        clean_start: bool,
-        credentials: &Option<(String, Vec<u8>)>,
->>>>>>> 5d8f2ed4
     ) -> Result<ConnAck> {
         let mut connect = Connect::default();
         connect.clean_start = clean_start;
@@ -769,7 +717,6 @@
         }
         connect
             .properties_mut()
-<<<<<<< HEAD
             .set_property(Property::SessionExpiryInterval(session_expiry));
         if let Some((username, password)) = credentials {
             connect.username = Some(username);
@@ -790,75 +737,6 @@
                             match packet {
                                 Packet::ConnAck(connack) => {
                                     Self::handle_connack(connack, connected, client_id)
-=======
-            .set_property(Property::SessionExpiryInterval(self.session_expiry));
-
-        if let Some(credentials) = credentials {
-            connect.username = Some(credentials.0.to_string());
-            connect.password = Some(credentials.1.clone());
-        }
-        let connect_packet = Packet::Connect(Box::new(connect));
-        match TcpStream::connect_timeout(&self.addr, timeout) {
-            Ok(stream) => {
-                self.connection = Some(stream);
-                let mut buffer = [0u8; 128];
-                let mut dest = BytesMut::default();
-                let result = encode(connect_packet, &mut dest);
-                if let Err(e) = result {
-                    panic!("Failed to encode packet: {:?}", e);
-                }
-                match self.connection.as_ref().unwrap().write_all(&dest) {
-                    Ok(_) => match self.connection.as_ref().unwrap().read(&mut buffer) {
-                        Ok(len) => match decode(&mut BytesMut::from(&buffer[0..len])) {
-                            Ok(p) => {
-                                if let Some(packet) = p {
-                                    match packet {
-                                        Packet::ConnAck(connack) => {
-                                            if connack.reason() != Reason::Success {
-                                                return Err(MqttError::new(
-                                                    &format!(
-                                                        "connection refused: {}",
-                                                        connack.reason()
-                                                    ),
-                                                    ErrorKind::Connection(connack.reason()),
-                                                ));
-                                            }
-                                            if self.client_id.is_none() {
-                                                match connack
-                                                    .properties()
-                                                    .get_property(&PropertyType::AssignedClientId)
-                                                {
-                                                    Some(Property::AssignedClientId(id)) => {
-                                                        self.client_id = Some(id.to_owned());
-                                                    }
-                                                    _ => {
-                                                        // handle error here for required property
-                                                        Err(MqttError::new(
-                                                            "no assigned client id",
-                                                            ErrorKind::Protocol,
-                                                        ))?;
-                                                    }
-                                                }
-                                            }
-                                            // TODO set server properties based on ConnAck
-                                            self.connected = true;
-                                            Ok(connack)
-                                        }
-                                        Packet::Disconnect(_disconnect) => {
-                                            // TODO return the disconnect reason as MQTT error
-                                            panic!("disconnect");
-                                        }
-                                        _ => Err(MqttError::new(
-                                            "unexpected packet type",
-                                            ErrorKind::Protocol,
-                                        )),
-                                    }
-                                } else {
-                                    Err(MqttError::new(
-                                        "no MQTT packet received",
-                                        ErrorKind::Protocol,
-                                    ))
->>>>>>> 5d8f2ed4
                                 }
                                 Packet::Disconnect(_disconnect) => {
                                     // TODO return the disconnect reason as MQTT error
@@ -869,7 +747,6 @@
                                     ErrorKind::Protocol(Reason::ProtocolErr),
                                 )),
                             }
-<<<<<<< HEAD
                         } else {
                             Err(MqttError::new(
                                 "no MQTT packet received",
@@ -882,24 +759,6 @@
                 Err(e) => Err(MqttError::new(
                     &format!("unable to read stream: {}", e),
                     ErrorKind::Transport,
-=======
-                            Err(e) => Err(MqttError::new(&e.to_string(), ErrorKind::Codec)),
-                        },
-                        Err(e) => Err(MqttError::new(
-                            &format!("unable to read stream: {}", e),
-                            ErrorKind::Transport,
-                        )),
-                    },
-                    Err(e) => panic!("Unable to write packet(s) to test broker: {}", e),
-                }
-            }
-            Err(e) => match e.kind() {
-                std::io::ErrorKind::TimedOut => Err(MqttError::new("timeout", ErrorKind::Timeout)),
-                k => Err(MqttError::new_with_source(
-                    &format!("unable to connect: {}", k),
-                    ErrorKind::IO,
-                    Box::new(e),
->>>>>>> 5d8f2ed4
                 )),
             },
             Err(e) => panic!("Unable to write packet(s) to broker: {}", e),
@@ -961,11 +820,7 @@
                 std::io::ErrorKind::WouldBlock | std::io::ErrorKind::TimedOut => {
                     Err(MqttError::new(&e.to_string(), ErrorKind::Timeout))
                 }
-                _ => Err(MqttError::new_with_source(
-                    &e.to_string(),
-                    ErrorKind::IO,
-                    Box::new(e),
-                )),
+                _ => Err(MqttError::new(&e.to_string(), ErrorKind::IO)),
             },
         }
     }
@@ -979,10 +834,9 @@
         if let Err(e) = connection.write_all(&dest) {
             eprintln!("unexpected send error {:#?}", e);
             // TODO higher fidelity error handling
-            return Err(MqttError::new_with_source(
+            return Err(MqttError::new(
                 &format!("unable to send packet: {}", e),
                 ErrorKind::IO,
-                Box::new(e),
             ));
         }
         Ok(None)
